--- conflicted
+++ resolved
@@ -21,8 +21,7 @@
 
   /// Invokes an execution of an Observable and registers Observer handlers for
   /// notifications it will emit.
-<<<<<<< HEAD
-  fn subscribe(self, next: N) -> SubscriptionGuard<Self::Unsub>;
+  fn subscribe(self, next: N) -> SubscriptionWrapper<Self::Unsub>;
 }
 
 impl<'a, S, N> SubscribeNext<'a, N> for S
@@ -31,13 +30,10 @@
   N: FnMut(S::Item) + 'a,
 {
   type Unsub = S::Unsub;
-  fn subscribe(self, next: N) -> SubscriptionGuard<Self::Unsub> {
+  fn subscribe(self, next: N) -> SubscriptionWrapper<Self::Unsub> {
     let unsub = self.actual_subscribe(Subscriber::local(ObserverN(next)));
-    SubscriptionGuard(unsub)
+    SubscriptionWrapper(unsub)
   }
-=======
-  fn subscribe(self, next: N) -> SubscriptionWrapper<Self::Unsub>;
->>>>>>> 2c9054d3
 }
 
 impl<'a, S, N> SubscribeNext<'a, N> for Shared<S>
@@ -46,29 +42,8 @@
   N: FnMut(S::Item) + Send + Sync + 'static,
 {
   type Unsub = S::Unsub;
-<<<<<<< HEAD
-  fn subscribe(self, next: N) -> SubscriptionGuard<Self::Unsub> {
+  fn subscribe(self, next: N) -> SubscriptionWrapper<Self::Unsub> {
     let unsub = self.0.actual_subscribe(Subscriber::shared(ObserverN(next)));
-    SubscriptionGuard(unsub)
-  }
-}
-
-#[test]
-fn raii() {
-  let mut times = 0;
-  {
-    let mut subject = Subject::local();
-    subject.clone().subscribe(|_| {
-      times += 1;
-    });
-    subject.next(());
-  }
-=======
-  fn subscribe(self, next: N) -> SubscriptionWrapper<Self::Unsub>
-  where
-    Self: Sized,
-  {
-    let unsub = self.actual_subscribe(Subscriber::local(ObserverN(next)));
     SubscriptionWrapper(unsub)
   }
 }
@@ -78,11 +53,13 @@
   let mut times = 0;
   {
     let mut subject = Subject::local();
-    subject.fork().subscribe(|_| {
-      times += 1;
-    }).unsubscribe_when_dropped();
+    subject
+      .clone()
+      .subscribe(|_| {
+        times += 1;
+      })
+      .unsubscribe_when_dropped();
     subject.next(());
   }
->>>>>>> 2c9054d3
   assert_eq!(times, 0);
 }