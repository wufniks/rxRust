--- conflicted
+++ resolved
@@ -2,11 +2,8 @@
 
 ### Features
 - **operator**: add `scan` operator.
-<<<<<<< HEAD
 - **observable**: add trivial `throw`, `empty`, `never` and `repeat` observables.
-=======
 - **operator**: add `last` and `last_or` operators.
->>>>>>> 5b39fb12
 
 ### Bug Fixes
 - **operator**: fix the compiler complain when `map` operator convert source type to a different one.
