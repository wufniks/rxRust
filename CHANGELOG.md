--- conflicted
+++ resolved
@@ -3,17 +3,14 @@
 ### Features
 
 - **operator**: add `map_to` operator.
-<<<<<<< HEAD
+- **operator**: add `finalize` operator.
 - **subscription**: Add `SubscriptionGuard::new()` for enabling RAII for existing subscriptions.
 - **subscription**: Add `SubscriptionWrapper::into_inner()`, e.g. if one wants to add the inner subscription to
   a composite subscription.
-=======
-- **operator**: add `finalize` operator.
 
 ### Breaking Changes
 
 - **observable**: don't require items/errors to implement `PayloadCopy`, `Clone` is enough now (remove `PayloadCopy`)
->>>>>>> 52aadf8d
 
 ## [0.8.3](https://github.com/rxRust/rxRust/releases/tag/v0.8.2)  (2020-03-26)
 
