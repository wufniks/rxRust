--- conflicted
+++ resolved
@@ -1,7 +1,9 @@
 ## [Unreleased](https://github.com/rxRust/rxRust/compare/v0.7.3...HEAD)
 
 ### Features
-<<<<<<< HEAD
+
+- **operator**: add `skip` operator.
+- **operator**: add `skip_last` operator.
 - **operator**: add `take_last` operator.
 - **subscription** The return value of `subscribe`, `subscribe_err`, `subscribe_complete` and `subscribe_all` now
   provides a method `unsubscribe_when_dropped()` which activates "RAII" behavior for this subscription. That means
@@ -15,6 +17,8 @@
 
 ### Breaking Changes
 
+- **observable**: remove `Observable::new`, and add a same `create` function in `observable` to replace it.
+- **observable**: Rename `Observable` to `ObservableFromFn`.
 - **operator**: Remove `IntoShared` trait.
 - **operator**: Use `Clone` replace `Fork`, now just call `observable.clone()` replace `observable.fork`.
 - **subject**: merge `Subject::local` and `Subject::new` into `Subject::new`.
@@ -33,24 +37,19 @@
   }
   ```
   to
+
   ```rust
   pub trait Observable<'a> {
-  type Item;
-  type Err;
-  type Unsub: SubscriptionLike + 'static;
-  fn actual_subscribe<O: Observer<Self::Item, Self::Err> + 'a>(
-    self,
-    subscriber: Subscriber<O, LocalSubscription>,
-  ) -> Self::Unsub;
-}
+    type Item;
+    type Err;
+    type Unsub: SubscriptionLike + 'static;
+    fn actual_subscribe<O: Observer<Self::Item, Self::Err> + 'a>
+    (
+      self,
+      subscriber: Subscriber<O, LocalSubscription>,
+    ) -> Self::Unsub;
+  }
   ```
-- **observable**: remove `Observable::new`, and add a same `create` function in `observable` to replace it.
-- **observable**: Rename `Observable` to `ObservableFromFn`.
-=======
-
-- **operator**: add `skip` operator.
-- **operator**: add `skip_last` operator.
->>>>>>> 8b1a56fa
 
 ## [0.7.2](https://github.com/rxRust/rxRust/releases/tag/v0.7.2)  (2020-01-09)
 
